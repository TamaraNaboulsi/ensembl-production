--- conflicted
+++ resolved
@@ -14,13 +14,8 @@
 
 for table in $@; do 
     echo "Comparing $src.$table to $tgt.$table on $srv"
-<<<<<<< HEAD
-    src_chk=$($srv --column-name=false $src -e "checksum table $table" | cut -f 2)
-    tgt_chk=$($srv --column-name=false $tgt -e "checksum table $table" | cut -f 2)
-=======
     src_chk=$($srv --column-names=false $src -e "checksum table $table" | cut -f 2)
     tgt_chk=$($srv --column-names=false $tgt -e "checksum table $table" | cut -f 2)
->>>>>>> 26f5c020
     if [ "$src_chk" != "$tgt_chk" ]; then
         echo "Running sync $src $table -> $tgt $table"
         $srv mysqldump $src $table | $srv $tgt
