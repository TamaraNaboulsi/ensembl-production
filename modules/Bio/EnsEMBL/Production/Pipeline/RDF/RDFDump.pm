--- conflicted
+++ resolved
@@ -31,16 +31,11 @@
 use strict;
 use warnings;
 
-<<<<<<< HEAD
 use parent ('Bio::EnsEMBL::Production::Pipeline::Base');
 
 use IO::File;
 use File::Spec::Functions qw/catdir/;
 
-=======
-use parent ('Bio::EnsEMBL::Production::Pipeline::Common::Base');
-use Bio::EnsEMBL::RDF::EnsemblToTripleConverter;
->>>>>>> 1b1f9916
 use Bio::EnsEMBL::Registry;
 use Bio::EnsEMBL::Utils::IO qw/work_with_file/;
 use Bio::EnsEMBL::Production::DBSQL::BulkFetcher;
@@ -70,7 +65,6 @@
 
 
 sub run {
-<<<<<<< HEAD
   my $self = shift;
   
   my $species = $self->param('species');
@@ -127,81 +121,6 @@
   $self->param('validate_me', \@files_to_validate);
 
   $dba->dbc()->disconnect_if_idle();
-=======
-    my $self = shift;
-    my $species = $self->param('species');
-    my $config_file = $self->param('config_file'); # config required for mapping Ensembl things to RDF (xref_LOD_mapping.json)
-    my $release = $self->param('release');
-    my $production_name = $self->production_name;
-    my $path = $self->data_path();
-    unless (defined $path && $path ne '') { $path = $self->get_dir($release) };
-    my $target_file = catdir($path, $species.".ttl");
-    my $main_fh = IO::File->new($target_file,"w") || die "$! $target_file";
-    my $xref_file = catdir($path, $species."_xrefs.ttl");
-    my $xref_fh;
-    $xref_fh = IO::File->new($xref_file,"w") if $self->param('xref');
-    my $dba = $self->get_DBAdaptor; 
-
-    my $division = 'Multi';
-    $division    = $self->division() if ($self->param('eg'));
-    my $compara_dba = Bio::EnsEMBL::Registry->get_adaptor($division, 'compara', 'GenomeDB');
-    # Configure bulk extractor to go all the way down to protein features.
-    # Can also be told to stop at transcript level as well as others.
-    my $bulk = Bio::EnsEMBL::Production::DBSQL::BulkFetcher->new(-level => 'protein_feature');
-    my $gene_array = $bulk->export_genes($dba,undef,'protein_feature',$self->param('xref'));
-    $bulk->add_compara($species, $gene_array, $compara_dba);
-
-    # Configure triple converter
-    my $converter_config = { 
-      ontology_adaptor => Bio::EnsEMBL::Registry->get_adaptor('multi','ontology','OntologyTerm'),
-      meta_adaptor => $dba->get_MetaContainer,
-      species => $species,
-      xref => $self->param('xref'),
-      release => $release,
-      xref_mapping_file => $config_file,
-      main_fh => $main_fh,
-      xref_fh => $xref_fh,
-      production_name => $production_name
-    };
-    my $triple_converter = Bio::EnsEMBL::RDF::EnsemblToTripleConverter->new($converter_config);
-
-    # start writing out
-    $triple_converter->print_namespaces;
-    $triple_converter->print_species_info;
-
-    my $is_human;
-    $is_human = 1 if $species eq 'homo_sapiens';
-    my $slices = $self->get_Slices(undef,$is_human); # see Production::Pipeline::Common::Base;
-    $triple_converter->print_seq_regions($slices);
-
-    # Fetch all the things!
-    while (my $gene = shift @$gene_array) {
-        my $feature_uri = $triple_converter->generate_feature_uri($gene->{id},'gene');
-        $triple_converter->print_feature($gene,$feature_uri,'gene');
-    }
-
-    # Add a graph file for Virtuoso loading.
-    my $graph_path = $path;
-    $self->param('dir', $graph_path);
-    unless ($graph_path) { $graph_path = $self->get_dir($release) };
-    # Graph files need to be named exactly the same as the underlying data for Virtuoso to correctly namespace the data
-    $triple_converter->create_virtuoso_file(sprintf("%s/%s.ttl.gz.graph",$graph_path,$production_name));
-    $triple_converter->create_virtuoso_file(sprintf("%s/%s_xrefs.ttl.gz.graph",$graph_path,$production_name));
-
-    #compress the files
-    system("gzip $target_file");
-    $target_file=$target_file.'.gz';
-    system("gzip $xref_file");
-    $xref_file=$xref_file.'.gz';
-
-    # Create list of files to validate
-    my @files_to_validate = ($target_file);
-    if ($self->param('xref')) { push @files_to_validate, $xref_file }
-    $self->param('validate_me', \@files_to_validate);
-    $main_fh->close;
-    $xref_fh->close if defined $xref_fh;
-    $dba->dbc()->disconnect_if_idle();
->>>>>>> 1b1f9916
 }
 
 sub write_output {  # store and dataflow
