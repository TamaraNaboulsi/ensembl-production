--- conflicted
+++ resolved
@@ -68,33 +68,32 @@
 }
 
 sub write_json {
-<<<<<<< HEAD
   my ($self) = @_;
   my $sub_dir = $self->create_dir('json');
   $self->info(
-          "Processing " . $self->production_name() . " into $sub_dir" );
+    "Processing " . $self->production_name() . " into $sub_dir");
   my $dba = $self->core_dba();
   my $exporter =
     Bio::EnsEMBL::Production::DBSQL::BulkFetcher->new(
-                                            -LEVEL => 'protein_feature',
-                                            -LOAD_EXONS => 1,
-                                            -LOAD_XREFS => 1 );
+      -LEVEL => 'protein_feature',
+      -LOAD_EXONS => 1,
+      -LOAD_XREFS => 1);
 
   # work out compara division
   my $compara_name = $self->division();
-  if ( !defined $compara_name || $compara_name eq 'vertebrates' ) {
+  if (!defined $compara_name || $compara_name eq 'vertebrates') {
     $compara_name = 'multi';
   }
-  if ( $compara_name eq 'bacteria' ) {
+  if ($compara_name eq 'bacteria') {
     $compara_name = 'pan_homology';
   }
   # get genome
   my $genome_dba =
     $self->param('metadata_dba')->get_GenomeInfoAdaptor();
-  if ( $compara_name ne 'multi' ) {
+  if ($compara_name ne 'multi') {
     $genome_dba->set_ensembl_genomes_release();
   }
-  my $mds = $genome_dba->fetch_by_name( $self->production_name() );
+  my $mds = $genome_dba->fetch_by_name($self->production_name());
   my $md;
   my $division='Ensembl'.ucfirst($self->division());
   foreach my $genome (@{$mds}){
@@ -119,32 +118,31 @@
                       taxonomy_id         => $md->taxonomy_id(),
                       species_taxonomy_id => $md->species_taxonomy_id(),
                       aliases             => $md->aliases() },
-            assembly => { name      => $md->assembly_name(),
+            assembly => { name => $md->assembly_name(),
                           accession => $md->assembly_accession(),
-                          level     => $md->assembly_level() } };
+                          level => $md->assembly_level() } };
 
   $genome_dba->dbc()->disconnect_if_idle();
   $self->info("Exporting genes");
   $genome->{genes} = $exporter->export_genes($dba);
   # add compara
   $self->info("Trying to find compara for '$compara_name'");
-  print "Looking for $compara_name\n";
-  my $compara =
-    Bio::EnsEMBL::Registry->get_DBAdaptor( $compara_name, 'compara' );
-  if ( !defined $compara ) {
-    die "No compara!\n";
+  my $compara = eval {
+      Bio::EnsEMBL::Registry->get_DBAdaptor($compara_name, 'compara')
+  };
+  if (defined $compara) {
+      $self->info("Adding " . $compara->species() . " compara");
+      $exporter->add_compara($self->production_name(), $genome->{genes}, $compara);
+      $compara->dbc()->disconnect_if_idle();
   }
-  if ( defined $compara ) {
-    $self->info( "Adding " . $compara->species() . " compara" );
-    $exporter->add_compara( $self->production_name(),
-                            $genome->{genes}, $compara );
-    $compara->dbc()->disconnect_if_idle();
-  }
+  else {
+      $self->warning("Compara '$compara_name' not found ");
+  };
   # remodel
   my $remodeller = $self->param('remodeller');
   my $hive_dbc = $self->dbc;
   $hive_dbc->disconnect_if_idle() if defined $hive_dbc;
-  if ( defined $remodeller ) {
+  if (defined $remodeller) {
     $self->info("Remodelling genes");
     $remodeller->remodel_genome($genome);
     $remodeller->disconnect();
@@ -159,97 +157,6 @@
   close $json_file;
   $self->info("Write complete");
   return;
-=======
-    my ($self) = @_;
-    my $sub_dir = $self->create_dir('json');
-    $self->info(
-        "Processing " . $self->production_name() . " into $sub_dir");
-    my $dba = $self->core_dba();
-    my $exporter =
-        Bio::EnsEMBL::Production::DBSQL::BulkFetcher->new(
-            -LEVEL      => 'protein_feature',
-            -LOAD_EXONS => 1,
-            -LOAD_XREFS => 1);
-
-    # work out compara division
-    my $compara_name = $self->division();
-    if (!defined $compara_name || $compara_name eq 'vertebrates') {
-        $compara_name = 'multi';
-    }
-    if ($compara_name eq 'bacteria') {
-        $compara_name = 'pan_homology';
-    }
-    # get genome
-    my $genome_dba =
-        $self->param('metadata_dba')->get_GenomeInfoAdaptor();
-    if ($compara_name ne 'multi') {
-        $genome_dba->set_ensembl_genomes_release();
-    }
-    my $mds = $genome_dba->fetch_by_name($self->production_name());
-    my $md;
-    my $division = 'Ensembl' . ucfirst($self->division());
-    foreach my $genome (@{$mds}) {
-        $md = $genome if ($genome->division() eq $division);
-    }
-    die "Could not find genome " . $self->production_name()
-        if !defined $md;
-
-    my $genome = {
-        id           => $md->name(),
-        dbname       => $md->dbname(),
-        species_id   => $md->species_id(),
-        division     => $md->division(),
-        genebuild    => $md->genebuild(),
-        is_reference => $md->is_reference() == 1 ? "true" : "false",
-        organism     => {
-            name                => $md->name(),
-            display_name        => $md->display_name(),
-            scientific_name     => $md->scientific_name(),
-            strain              => $md->strain(),
-            serotype            => $md->serotype(),
-            taxonomy_id         => $md->taxonomy_id(),
-            species_taxonomy_id => $md->species_taxonomy_id(),
-            aliases             => $md->aliases() },
-        assembly     => { name => $md->assembly_name(),
-            accession          => $md->assembly_accession(),
-            level              => $md->assembly_level() } };
-
-    $genome_dba->dbc()->disconnect_if_idle();
-    $self->info("Exporting genes");
-    $genome->{genes} = $exporter->export_genes($dba);
-    # add compara
-    $self->info("Trying to find compara for '$compara_name'");
-    my $compara = eval {
-        Bio::EnsEMBL::Registry->get_DBAdaptor($compara_name, 'compara')
-    };
-    if (defined $compara) {
-        $self->info("Adding " . $compara->species() . " compara");
-        $exporter->add_compara($self->production_name(), $genome->{genes}, $compara);
-        $compara->dbc()->disconnect_if_idle();
-    }
-    else {
-        $self->warning("Compara '$compara_name' not found ");
-    };
-    # remodel
-    my $remodeller = $self->param('remodeller');
-    my $hive_dbc = $self->dbc;
-    $hive_dbc->disconnect_if_idle() if defined $hive_dbc;
-    if (defined $remodeller) {
-        $self->info("Remodelling genes");
-        $remodeller->remodel_genome($genome);
-        $remodeller->disconnect();
-    }
-    $dba->dbc()->disconnect_if_idle();
-    my $json_file_path =
-        $sub_dir . '/' . $self->production_name() . '.json';
-    $self->info("Writing to $json_file_path");
-    open my $json_file, '>', $json_file_path or
-        throw "Could not open $json_file_path for writing";
-    print $json_file encode_json($genome);
-    close $json_file;
-    $self->info("Write complete");
-    return;
->>>>>>> a04e1664
 } ## end sub write_json
 
 1;