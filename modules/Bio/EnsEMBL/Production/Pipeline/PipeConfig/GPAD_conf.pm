=head1 LICENSE

Copyright [1999-2015] Wellcome Trust Sanger Institute and the EMBL-European Bioinformatics Institute
Copyright [2016-2020] EMBL-European Bioinformatics Institute

Licensed under the Apache License, Version 2.0 (the "License");
you may not use this file except in compliance with the License.
You may obtain a copy of the License at

     http://www.apache.org/licenses/LICENSE-2.0

Unless required by applicable law or agreed to in writing, software
distributed under the License is distributed on an "AS IS" BASIS,
WITHOUT WARRANTIES OR CONDITIONS OF ANY KIND, either express or implied.
See the License for the specific language governing permissions and
limitations under the License.

=head1 NAME

 Bio::EnsEMBL::Production::Pipeline::PipeConfig::GPAD_conf;

=head1 DESCRIPTION

=head1 AUTHOR

maurel@ebi.ac.uk and ckong@ebi.ac.uk

=cut
package Bio::EnsEMBL::Production::Pipeline::PipeConfig::GPAD_conf;

use strict;
use warnings;

use base ('Bio::EnsEMBL::Production::Pipeline::PipeConfig::Base_conf');

use Bio::EnsEMBL::Hive::Version 2.5;

use File::Spec::Functions qw(catdir);

sub default_options {
  my ($self) = @_;

  return {
    %{ $self->SUPER::default_options() },

    species      => [],
    antispecies  => [qw/mus_musculus_129s1svimj mus_musculus_aj mus_musculus_akrj mus_musculus_balbcj mus_musculus_c3hhej mus_musculus_c57bl6nj mus_musculus_casteij mus_musculus_cbaj mus_musculus_dba2j mus_musculus_fvbnj mus_musculus_lpj mus_musculus_nodshiltj mus_musculus_nzohlltj mus_musculus_pwkphj mus_musculus_wsbeij/],
    division     => [],
    run_all      => 0,
    meta_filters => {},

    ## General parameters
    output_dir => '/nfs/nobackup/ensembl/'.$self->o('user').'/workspace/'.$self->o('pipeline_name'),

    ## Location of GPAD files
    gpad_directory => '',

    ## Email Report subject
    email_subject => $self->o('pipeline_name').' GPAD loading pipeline has finished',

    ## Remove existing GO annotations and associated analysis
    delete_existing => 1,

    # Analysis information
    logic_name        => 'goa_import',
    db                => 'GO',
    program           => 'goa_import',
    production_lookup => 1,
    linked_tables     => ['object_xref'],

    # Datachecks
    history_file   => undef,
    config_file    => undef,
    old_server_uri => undef
  };
}

sub pipeline_create_commands {
  my ($self) = @_;

  return [
    @{$self->SUPER::pipeline_create_commands},
    'mkdir -p '.$self->o('output_dir'),
  ];
}

# Ensures output parameters gets propagated implicitly
sub hive_meta_table {
  my ($self) = @_;

  return {
    %{$self->SUPER::hive_meta_table},
    'hive_use_param_stack'  => 1,
  };
}

sub pipeline_wide_parameters {
  my ($self) = @_;

  return {
    %{$self->SUPER::pipeline_wide_parameters},
    'pipeline_name' => $self->o('pipeline_name'),
    'output_dir'    => $self->o('output_dir'),
  };
}

sub resource_classes {
  my ($self) = @_;

  return {
    %{$self->SUPER::resource_classes},
    '4GB' => {'LSF' => '-q production-rh74 -M 4000 -R "rusage[mem=4000]"'},
  }
}

sub pipeline_analyses {
  my ($self) = @_;

  return [
    {
       -logic_name => 'backbone_fire_GPADLoad',
       -module     => 'Bio::EnsEMBL::Hive::RunnableDB::Dummy',
       -input_ids  => [ {} ],
       -flow_into  => {
                        '1->A' => ['DbFactory'],
                        'A->1' => ['email_notification'],
                      },
    },
    {
      -logic_name        => 'DbFactory',
      -module            => 'Bio::EnsEMBL::Production::Pipeline::Common::DbFactory',
      -max_retry_count   => 1,
      -parameters        => {
                              species         => $self->o('species'),
                              antispecies     => $self->o('antispecies'),
                              division        => $self->o('division'),
                              run_all         => $self->o('run_all'),
                              meta_filters    => $self->o('meta_filters'),
                              chromosome_flow => 0,
                              regulation_flow => 0,
                              variation_flow  => 0,
                            },
      -flow_into         => {
                              '2->A' => ['BackupTables'],
                              'A->2' => ['SpeciesFactory'],
                            }
    },
    {
      -logic_name        => 'BackupTables',
      -module            => 'Bio::EnsEMBL::Production::Pipeline::Common::DatabaseDumper',
      -max_retry_count   => 1,
      -analysis_capacity => 20,
      -parameters        => {
                              table_list  => [
                                'analysis',
                                'analysis_description',
                                'object_xref',
                                'ontology_xref',
                              ],
                              output_file => catdir($self->o('output_dir'), '#dbname#', 'pre_pipeline_bkp.sql.gz'),
                            },
      -flow_into         => {
                              '1->A' => ['AnalysisSetup'],
                              'A->1' => ['RemoveOrphans'],
                            }
    },
    {
      -logic_name        => 'AnalysisSetup',
      -module            => 'Bio::EnsEMBL::Production::Pipeline::Common::AnalysisSetup',
      -max_retry_count   => 0,
      -analysis_capacity => 20,
      -parameters        => {
                              db_backup_required => 0,
                              delete_existing    => $self->o('delete_existing'),
                              production_lookup  => $self->o('production_lookup'),
                              logic_name         => $self->o('logic_name'),
                              db                 => $self->o('db'),
                              program            => $self->o('program'),
                              linked_tables      => $self->o('linked_tables')
                            }
    },
    {
      -logic_name        => 'RemoveOrphans',
      -module            => 'Bio::EnsEMBL::Production::Pipeline::Common::SqlCmd',
      -max_retry_count   => 0,
      -analysis_capacity => 20,
      -parameters        => {
                              sql => [
                                'DELETE dx.* FROM '.
                                  'dependent_xref dx LEFT OUTER JOIN '.
                                  'object_xref ox USING (object_xref_id) '.
                                  'WHERE ox.object_xref_id IS NULL',
                                'DELETE onx.* FROM '.
                                  'ontology_xref onx LEFT OUTER JOIN '.
                                  'object_xref ox USING (object_xref_id) '.
                                  'WHERE ox.object_xref_id IS NULL',
                              ]
                            },
    },
    {
      -logic_name        => 'SpeciesFactory',
      -module            => 'Bio::EnsEMBL::Production::Pipeline::Common::DbAwareSpeciesFactory',
      -max_retry_count   => 1,
      -parameters        => {
                              chromosome_flow    => 0,
                              otherfeatures_flow => 0,
                              regulation_flow    => 0,
                              variation_flow     => 0,
                            },
      -flow_into         => {
                              '2' => ['FindFile'],
                            }
    },
    {
      -logic_name        => 'FindFile',
      -module            => 'Bio::EnsEMBL::Production::Pipeline::GPAD::FindFile',
      -analysis_capacity => 30,
      -parameters        => {
                              gpad_directory => $self->o('gpad_directory')
                            },
      -flow_into         => {
                              '2' => ['gpad_file_load'],
                            },
      -rc_name           => '4GB',
    },
    {
      -logic_name        => 'gpad_file_load',
      -module            => 'Bio::EnsEMBL::Production::Pipeline::GPAD::LoadFile',
      -analysis_capacity => 20,
      -parameters        => {
                              delete_existing => $self->o('delete_existing'),
<<<<<<< HEAD
                              logic_name      => $self->o('logic_name')
                            },
      -flow_into         => {
                              '1->A' => ['RunXrefCriticalDatacheck'],
                              'A->1' => ['RunXrefAdvisoryDatacheck']
                            },
      -rc_name           => '4GB'
    },
    {
      -logic_name        => 'RunXrefCriticalDatacheck',
      -module            => 'Bio::EnsEMBL::DataCheck::Pipeline::RunDataChecks',
      -max_retry_count   => 1,
      -analysis_capacity => 10,
      -batch_size        => 10,
      -parameters        => {
                              datacheck_names  => ['ForeignKeys'],
                              datacheck_groups => ['xref'],
                              datacheck_types  => ['critical'],
                              registry_file    => $self->o('registry'),
                              config_file      => $self->o('config_file'),
                              history_file     => $self->o('history_file'),
                              old_server_uri   => $self->o('old_server_uri'),
                              failures_fatal   => 1,
                            },
    },
    {
      -logic_name        => 'RunXrefAdvisoryDatacheck',
      -module            => 'Bio::EnsEMBL::DataCheck::Pipeline::RunDataChecks',
      -max_retry_count   => 1,
      -analysis_capacity => 10,
      -batch_size        => 10,
      -parameters        => {
                              datacheck_groups => ['xref'],
                              datacheck_types  => ['advisory'],
                              registry_file    => $self->o('registry'),
                              config_file      => $self->o('config_file'),
                              history_file     => $self->o('history_file'),
                              old_server_uri   => $self->o('old_server_uri'),
                              failures_fatal   => 0,
                            },
      -flow_into         => {
                              '4' => 'EmailReportXrefAdvisory'
                            },
    },
    {
      -logic_name        => 'EmailReportXrefAdvisory',
      -module            => 'Bio::EnsEMBL::DataCheck::Pipeline::EmailNotify',
      -max_retry_count   => 1,
      -analysis_capacity => 10,
      -parameters        => {
                              email => $self->o('email'),
                            },
    },
    {
      -logic_name        => 'email_notification',
      -module            => 'Bio::EnsEMBL::Production::Pipeline::GPAD::GPADEmailReport',
      -parameters        => {
                              email      => $self->o('email'),
                              subject    => $self->o('email_subject'),
                              output_dir => $self->o('output_dir'),
                            },
    },
=======
                              logic_name => $self->o('logic_name')
       },
      -analysis_capacity  => 20,
      -rc_name 	      => 'default'
    },
    { -logic_name     => 'email_notification',
  	  -module         => 'Bio::EnsEMBL::Production::Pipeline::GPAD::GPADEmailReport',
      -parameters     => {
          	'email'      => $self->o('email'),
          	'subject'    => $self->o('email_subject'),
			'output_dir' => $self->o('output_dir'),
       },
      -rc_name 	      => 'default'
    },  
    
>>>>>>> b2e61e35
  ];
}

1;<|MERGE_RESOLUTION|>--- conflicted
+++ resolved
@@ -229,7 +229,6 @@
       -analysis_capacity => 20,
       -parameters        => {
                               delete_existing => $self->o('delete_existing'),
-<<<<<<< HEAD
                               logic_name      => $self->o('logic_name')
                             },
       -flow_into         => {
@@ -291,25 +290,9 @@
                               subject    => $self->o('email_subject'),
                               output_dir => $self->o('output_dir'),
                             },
-    },
-=======
-                              logic_name => $self->o('logic_name')
-       },
       -analysis_capacity  => 20,
       -rc_name 	      => 'default'
     },
-    { -logic_name     => 'email_notification',
-  	  -module         => 'Bio::EnsEMBL::Production::Pipeline::GPAD::GPADEmailReport',
-      -parameters     => {
-          	'email'      => $self->o('email'),
-          	'subject'    => $self->o('email_subject'),
-			'output_dir' => $self->o('output_dir'),
-       },
-      -rc_name 	      => 'default'
-    },  
-    
->>>>>>> b2e61e35
   ];
 }
-
 1;