=pod
=head1 NAME

=head1 SYNOPSIS

=head1 DESCRIPTION

Hive pipeline to load all required ontologies into a dedicated mysql database
The pipeline will create a database named from current expected release number, load expected ontologies from OLS,
Check and compute terms closure.

=head1 LICENSE
    Copyright [2016-2018] EMBL-European Bioinformatics Institute
    Licensed under the Apache License, Version 2.0 (the "License"); you may not use this file except in compliance with the License.
    You may obtain a copy of the License at
         http://www.apache.org/licenses/LICENSE-2.0
    Unless required by applicable law or agreed to in writing, software distributed under the License
    is distributed on an "AS IS" BASIS, WITHOUT WARRANTIES OR CONDITIONS OF ANY KIND, either express or implied.
    See the License for the specific language governing permissions and limitations under the License.
=head1 CONTACT
    Please subscribe to the Hive mailing list:  http://listserver.ebi.ac.uk/mailman/listinfo/ehive-users  to discuss Hive-related questions or to be notified of our updates
=cut


package Bio::EnsEMBL::Production::Pipeline::PipeConfig::OLSLoad_conf;

use strict;
use base ('Bio::EnsEMBL::Hive::PipeConfig::HiveGeneric_conf');
use warnings FATAL => 'all';

use Bio::EnsEMBL::Hive::PipeConfig::HiveGeneric_conf;
use Bio::EnsEMBL::Hive::Version 2.5;

sub default_options {
  my ($self) = @_;

  return {
      %{$self->SUPER::default_options},
      ## General parameters
      'output_dir'    => '/nfs/nobackup/ensembl/' . $self->o('ENV', 'USER') . '/ols_loader/' . $self->o('pipeline_name'),
      'base_dir'      => $self->o('ENV', 'BASE_DIR'),
      'srv_cmd'       => undef,
      'wipe_all'      => 0,
      'wipe_one'      => 1,
      'verbosity'     => 2,
      'ols_load'      => 50,
      'ens_version'   => $self->o('ENV', 'ENS_VERSION'),
      'db_name'       => "ensembl_ontology_" . $self->o('ens_version'),
      'mart_db_name'  => 'ontology_mart_' . $self->o('ens_version'),
      'pipeline_name' => 'ols_ontology_' . $self->o('ens_version'),
      'db_url'        => $self->o('db_host') . $self->o('db_name'),
      'ontologies'    => []
  }
}


=head2 pipeline_wide_parameters
=cut

sub pipeline_wide_parameters {
  my ($self) = @_;
  return {
      %{$self->SUPER::pipeline_wide_parameters},
      'base_dir'     => $self->o('base_dir'),
      'db_name'      => $self->o('db_name'),
      'db_host'      => $self->o('db_host'),
      'db_url'       => $self->o('db_url'),
      'ens_version'  => $self->o('ens_version'),
      'wipe_all'     => $self->o('wipe_all'),
      'wipe_one'     => $self->o('wipe_one'),
      'srv'          => $self->o('srv'),
      'mart_db_name' => $self->o('mart_db_name'),
      'output_dir'   => $self->o('output_dir'),
      'verbosity'    => $self->o('verbosity'),
      'ontologies'   => $self->o('ontologies')
  };
}

=head2 pipeline_analyses
=cut

sub pipeline_analyses {
<<<<<<< HEAD
    my ($self) = @_;
    return [
        {
            -logic_name      => 'step_init',
            -input_ids       => [ {
                'input_id_list' => '#expr([map { {ontology_name => $_} } @{#ontologies#}])expr#',
            } ],
            -module          => 'Bio::EnsEMBL::Hive::RunnableDB::Dummy',
            -max_retry_count => 1,
            -flow_into       => {
                1 => WHEN(
                    '#wipe_all#' => [ 'reset_db' ],
                    ELSE [ 'create_db' ]
                )
            }
        },
        {
            -logic_name      => 'reset_db',
            -module          => 'Bio::EnsEMBL::Hive::RunnableDB::SqlCmd',
            -parameters      => {
                db_conn => $self->o('db_host'),
                sql     => [ 'DROP DATABASE IF EXISTS ' . $self->o('db_name') ]
            },
            -max_retry_count => 1,
            -flow_into       => [ 'create_db' ],
            -max_retry_count => 1,
        },
        {
            -logic_name      => 'create_db',
            -module          => 'Bio::EnsEMBL::Hive::RunnableDB::SqlCmd',
            -parameters      => {
                db_conn => $self->o('db_host'),
                sql     => [ 'CREATE DATABASE IF NOT EXISTS ' . $self->o('db_name') ]
            },
            -max_retry_count => 1,
            -flow_into       => [ 'ontologies_factory' ],
            -max_retry_count => 1,
        },
        {
            -logic_name => 'ontologies_factory',
            -module     => 'Bio::EnsEMBL::Hive::Examples::Factories::RunnableDB::GrabN',
            -flow_into  => {
                # To "fold", the fan requires access to its parent's parameters, via either INPUT_PLUS or the parameter stack
                '2->A' => { 'ontology_load' => INPUT_PLUS },
                'A->1' => WHEN('#_list_exhausted#' => [ 'compute_closure' ], ELSE [ 'ontologies_factory' ])
            }
        },
        {
            -logic_name        => 'ontology_load',
            -module            => 'bio.ensembl.ontology.hive.OLSOntologyLoader',
            -language          => 'python3',
            -analysis_capacity => 20,
            -rc_name           => 'default',
            -parameters        => {
                -db_url     => $self->o('db_url'),
                -output_dir => $self->o('output_dir'),
                -log_level  => $self->o('verbosity'),
            },
            -flow_into         => [ 'ontology_term_load_factory' ]
        },
        {
            -logic_name => 'ontology_term_load_factory',
            -module     => 'Bio::EnsEMBL::Hive::RunnableDB::JobFactory',
            -parameters => {
                'inputlist'    => '#expr([0..#nb_terms#])expr#',
                'step'         => 1000,
                'column_names' => [ 'term_index' ]
            },
            -flow_into  => {
                '2->A' => { 'ontology_term_load' => INPUT_PLUS },
                'A->1' => [ 'ontology_report' ]
            },
        },
        {
            -logic_name      => 'dummy',
            -module          => 'Bio::EnsEMBL::Hive::RunnableDB::Dummy',
            -max_retry_count => 1,
        },
        {
            -logic_name        => 'ontology_term_load',
            -module            => 'bio.ensembl.ontology.hive.OLSTermsLoader',
            -language          => 'python3',
            -analysis_capacity => $self->o('ols_load'),
            -rc_name           => 'default',
            -parameters        => {
                -db_url     => $self->o('db_url'),
                -output_dir => $self->o('output_dir'),
                -log_level  => $self->o('verbosity'),
            }
        },
        {
            -logic_name      => 'ontology_report',
            -module          => 'bio.ensembl.ontology.hive.OLSImportReport',
            -language        => 'python3',
            -max_retry_count => 1,
            -rc_name         => 'default',
            -parameters      => {
                -output_dir => $self->o('output_dir')
            }
        },
        {
            -logic_name      => 'compute_closure',
            -module          => 'Bio::EnsEMBL::Production::Pipeline::OntologiesLoad::ComputeClosure',
            -max_retry_count => 1,
            -rc_name         => '32GB',
            -flow_into       => {
              1 => [ 'add_subset_map' ]
            },
        },
        {
            -logic_name  => 'add_subset_map',
            -module      => 'Bio::EnsEMBL::Production::Pipeline::OntologiesLoad::AddSubsetMap',
            -meadow_type => 'LSF',
            -rc_name     => '32GB',
            -flow_into   => [ 'mart_load' ]
        },
        {
            -logic_name => 'mart_load',
            -module     => 'Bio::EnsEMBL::Production::Pipeline::OntologiesLoad::MartLoad',
            -meadow_type => 'LSF',
            -rc_name     => '32GB',
            -parameters => {
                mart => $self->o('mart_db_name'),
                srv  => $self->o('srv')
            }
        }
    ];
=======
  my ($self) = @_;
  return [
      {
          -logic_name      => 'step_init',
          -input_ids       => [ {
              'input_id_list' => '#expr([map { {ontology_name => $_} } @{#ontologies#}])expr#',
          } ],
          -module          => 'Bio::EnsEMBL::Hive::RunnableDB::Dummy',
          -max_retry_count => 1,
          -flow_into       => {
              1 => WHEN(
                  '#wipe_all#' => [ 'reset_db' ],
                  ELSE [ 'create_db' ]
              )
          }
      },
      {
          -logic_name      => 'reset_db',
          -module          => 'Bio::EnsEMBL::Hive::RunnableDB::SqlCmd',
          -parameters      => {
              db_conn => $self->o('db_host'),
              sql     => [ 'DROP DATABASE IF EXISTS ' . $self->o('db_name') ]
          },
          -max_retry_count => 1,
          -flow_into       => [ 'create_db' ],
          -max_retry_count => 1,
      },
      {
          -logic_name      => 'create_db',
          -module          => 'Bio::EnsEMBL::Hive::RunnableDB::SqlCmd',
          -parameters      => {
              db_conn => $self->o('db_host'),
              sql     => [ 'CREATE DATABASE IF NOT EXISTS ' . $self->o('db_name') ]
          },
          -max_retry_count => 1,
          -flow_into       => [ 'ontologies_factory' ],
          -max_retry_count => 1,
      },
      {
          -logic_name => 'ontologies_factory',
          -module     => 'Bio::EnsEMBL::Hive::Examples::Factories::RunnableDB::GrabN',
          -flow_into  => {
              # To "fold", the fan requires access to its parent's parameters, via either INPUT_PLUS or the parameter stack
              '2->A' => { 'ontology_load' => INPUT_PLUS },
              'A->1' => WHEN('#_list_exhausted#' => [ 'compute_closure' ], ELSE [ 'ontologies_factory' ])
          }
      },
      {
          -logic_name        => 'ontology_load',
          -module            => 'bio.ensembl.ontology.hive.OLSOntologyLoader',
          -language          => 'python3',
          -analysis_capacity => 20,
          -rc_name           => 'default',
          -parameters        => {
              -db_url     => $self->o('db_url'),
              -output_dir => $self->o('output_dir'),
              -log_level  => $self->o('verbosity'),
          },
          -flow_into         => [ 'ontology_term_load_factory' ]
      },
      {
          -logic_name => 'ontology_term_load_factory',
          -module     => 'Bio::EnsEMBL::Hive::RunnableDB::JobFactory',
          -parameters => {
              'inputlist'    => '#expr([0..#nb_terms#])expr#',
              'step'         => 1000,
              'column_names' => [ 'term_index' ]
          },
          -flow_into  => {
              '2->A' => { 'ontology_term_load' => INPUT_PLUS },
              'A->1' => [ 'ontology_report' ]
          },
      },
      {
          -logic_name      => 'dummy',
          -module          => 'Bio::EnsEMBL::Hive::RunnableDB::Dummy',
          -max_retry_count => 1,
      },
      {
          -logic_name        => 'ontology_term_load',
          -module            => 'bio.ensembl.ontology.hive.OLSTermsLoader',
          -language          => 'python3',
          -analysis_capacity => $self->o('ols_load'),
          -rc_name           => 'default',
          -parameters        => {
              -db_url     => $self->o('db_url'),
              -output_dir => $self->o('output_dir'),
              -log_level  => $self->o('verbosity'),
          }
      },
      {
          -logic_name      => 'ontology_report',
          -module          => 'bio.ensembl.ontology.hive.OLSImportReport',
          -language        => 'python3',
          -max_retry_count => 1,
          -rc_name         => 'default',
          -parameters      => {
              -output_dir => $self->o('output_dir')
          }
      },
      {
          -logic_name      => 'compute_closure',
          -module          => 'Bio::EnsEMBL::Production::Pipeline::OntologiesLoad::ComputeClosure',
          -max_retry_count => 1,
          -rc_name         => '32GB',
          -flow_into       => {
              1 => [ 'add_subset_map' ]
          },
      },
      {
          -logic_name  => 'add_subset_map',
          -module      => 'Bio::EnsEMBL::Production::Pipeline::OntologiesLoad::AddSubsetMap',
          -meadow_type => 'LSF',
          -rc_name     => '32GB',
          -flow_into   => [ 'mart_load' ]
      },
      {
          -logic_name  => 'mart_load',
          -module      => 'Bio::EnsEMBL::Production::Pipeline::OntologiesLoad::MartLoad',
          -meadow_type => 'LSF',
          -rc_name     => '32GB',
          -parameters  => {
              mart => $self->o('mart_db_name'),
              srv  => $self->o('srv')
          }
      }
  ];
>>>>>>> 3362835c
}

sub resource_classes {
  my $self = shift;
  return {
      'default' => { 'LSF' => '-q production-rh7 -n 4 -M 4000   -R "rusage[mem=4000]"' },
      '32GB'    => { 'LSF' => '-q production-rh7 -n 4 -M 32000  -R "rusage[mem=32000]"' },
      '64GB'    => { 'LSF' => '-q production-rh7 -n 4 -M 64000  -R "rusage[mem=64000]"' },
      '128GB'   => { 'LSF' => '-q production-rh7 -n 4 -M 128000 -R "rusage[mem=128000]"' },
      '256GB'   => { 'LSF' => '-q production-rh7 -n 4 -M 256000 -R "rusage[mem=256000]"' },
  }
}
1;<|MERGE_RESOLUTION|>--- conflicted
+++ resolved
@@ -80,135 +80,6 @@
 =cut
 
 sub pipeline_analyses {
-<<<<<<< HEAD
-    my ($self) = @_;
-    return [
-        {
-            -logic_name      => 'step_init',
-            -input_ids       => [ {
-                'input_id_list' => '#expr([map { {ontology_name => $_} } @{#ontologies#}])expr#',
-            } ],
-            -module          => 'Bio::EnsEMBL::Hive::RunnableDB::Dummy',
-            -max_retry_count => 1,
-            -flow_into       => {
-                1 => WHEN(
-                    '#wipe_all#' => [ 'reset_db' ],
-                    ELSE [ 'create_db' ]
-                )
-            }
-        },
-        {
-            -logic_name      => 'reset_db',
-            -module          => 'Bio::EnsEMBL::Hive::RunnableDB::SqlCmd',
-            -parameters      => {
-                db_conn => $self->o('db_host'),
-                sql     => [ 'DROP DATABASE IF EXISTS ' . $self->o('db_name') ]
-            },
-            -max_retry_count => 1,
-            -flow_into       => [ 'create_db' ],
-            -max_retry_count => 1,
-        },
-        {
-            -logic_name      => 'create_db',
-            -module          => 'Bio::EnsEMBL::Hive::RunnableDB::SqlCmd',
-            -parameters      => {
-                db_conn => $self->o('db_host'),
-                sql     => [ 'CREATE DATABASE IF NOT EXISTS ' . $self->o('db_name') ]
-            },
-            -max_retry_count => 1,
-            -flow_into       => [ 'ontologies_factory' ],
-            -max_retry_count => 1,
-        },
-        {
-            -logic_name => 'ontologies_factory',
-            -module     => 'Bio::EnsEMBL::Hive::Examples::Factories::RunnableDB::GrabN',
-            -flow_into  => {
-                # To "fold", the fan requires access to its parent's parameters, via either INPUT_PLUS or the parameter stack
-                '2->A' => { 'ontology_load' => INPUT_PLUS },
-                'A->1' => WHEN('#_list_exhausted#' => [ 'compute_closure' ], ELSE [ 'ontologies_factory' ])
-            }
-        },
-        {
-            -logic_name        => 'ontology_load',
-            -module            => 'bio.ensembl.ontology.hive.OLSOntologyLoader',
-            -language          => 'python3',
-            -analysis_capacity => 20,
-            -rc_name           => 'default',
-            -parameters        => {
-                -db_url     => $self->o('db_url'),
-                -output_dir => $self->o('output_dir'),
-                -log_level  => $self->o('verbosity'),
-            },
-            -flow_into         => [ 'ontology_term_load_factory' ]
-        },
-        {
-            -logic_name => 'ontology_term_load_factory',
-            -module     => 'Bio::EnsEMBL::Hive::RunnableDB::JobFactory',
-            -parameters => {
-                'inputlist'    => '#expr([0..#nb_terms#])expr#',
-                'step'         => 1000,
-                'column_names' => [ 'term_index' ]
-            },
-            -flow_into  => {
-                '2->A' => { 'ontology_term_load' => INPUT_PLUS },
-                'A->1' => [ 'ontology_report' ]
-            },
-        },
-        {
-            -logic_name      => 'dummy',
-            -module          => 'Bio::EnsEMBL::Hive::RunnableDB::Dummy',
-            -max_retry_count => 1,
-        },
-        {
-            -logic_name        => 'ontology_term_load',
-            -module            => 'bio.ensembl.ontology.hive.OLSTermsLoader',
-            -language          => 'python3',
-            -analysis_capacity => $self->o('ols_load'),
-            -rc_name           => 'default',
-            -parameters        => {
-                -db_url     => $self->o('db_url'),
-                -output_dir => $self->o('output_dir'),
-                -log_level  => $self->o('verbosity'),
-            }
-        },
-        {
-            -logic_name      => 'ontology_report',
-            -module          => 'bio.ensembl.ontology.hive.OLSImportReport',
-            -language        => 'python3',
-            -max_retry_count => 1,
-            -rc_name         => 'default',
-            -parameters      => {
-                -output_dir => $self->o('output_dir')
-            }
-        },
-        {
-            -logic_name      => 'compute_closure',
-            -module          => 'Bio::EnsEMBL::Production::Pipeline::OntologiesLoad::ComputeClosure',
-            -max_retry_count => 1,
-            -rc_name         => '32GB',
-            -flow_into       => {
-              1 => [ 'add_subset_map' ]
-            },
-        },
-        {
-            -logic_name  => 'add_subset_map',
-            -module      => 'Bio::EnsEMBL::Production::Pipeline::OntologiesLoad::AddSubsetMap',
-            -meadow_type => 'LSF',
-            -rc_name     => '32GB',
-            -flow_into   => [ 'mart_load' ]
-        },
-        {
-            -logic_name => 'mart_load',
-            -module     => 'Bio::EnsEMBL::Production::Pipeline::OntologiesLoad::MartLoad',
-            -meadow_type => 'LSF',
-            -rc_name     => '32GB',
-            -parameters => {
-                mart => $self->o('mart_db_name'),
-                srv  => $self->o('srv')
-            }
-        }
-    ];
-=======
   my ($self) = @_;
   return [
       {
@@ -336,7 +207,6 @@
           }
       }
   ];
->>>>>>> 3362835c
 }
 
 sub resource_classes {
