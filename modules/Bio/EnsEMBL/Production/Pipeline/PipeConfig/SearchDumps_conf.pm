--- conflicted
+++ resolved
@@ -49,19 +49,12 @@
         variant_length    => 1000000,
         probe_length      => 100000,
         regulatory_length => 100000,
-<<<<<<< HEAD
         dump_variant      => 1,
         dump_regulation   => 1,
         resource_class    => '32g',
+        gene_search_reformat => 0,
         release           => software_version()
     };
-=======
-        dump_variant    => 1,
-        dump_regulation => 1,
-        gene_search_reformat => 0,
-        release => software_version()
-	};
->>>>>>> c0152fb9
 }
 
 sub pipeline_wide_parameters {
@@ -207,16 +200,10 @@
                 use_pan_compara => $self->o('use_pan_compara')
             },
             -analysis_capacity => 10,
-<<<<<<< HEAD
             -rc_name           => $self->o('resource_class'),
-            -flow_into         => {
-                1  => [
-=======
-            -rc_name       => '32g',
             -flow_into     => {
                 1 => WHEN ('#gene_search_reformat#' =>
                     [
->>>>>>> c0152fb9
                     'ReformatGenomeAdvancedSearch',
                     #'ReformatGenomeSolr',
                     'ReformatGenomeEBeye'
@@ -234,16 +221,10 @@
                 use_pan_compara => $self->o('use_pan_compara')
             },
             -analysis_capacity => 10,
-<<<<<<< HEAD
-            -rc_name           => '100g',
-            -flow_into         => {
-                1 => [
-=======
             -rc_name       => '100g',
             -flow_into     => {
                 1 => WHEN ('#gene_search_reformat#' =>
                     [
->>>>>>> c0152fb9
                     'ReformatGenomeAdvancedSearch',
                     #'ReformatGenomeSolr',
                     'ReformatGenomeEBeye'
@@ -279,11 +260,7 @@
             -flow_into  =>
                 {
                     #2 => ['ReformatRegulationSolr','ReformatRegulationAdvancedSearch'],
-<<<<<<< HEAD
-                    2 => [ 'ReformatRegulationAdvancedSearch' ],
-=======
                     2 => WHEN ('#gene_search_reformat#' => ['ReformatRegulationAdvancedSearch'],),
->>>>>>> c0152fb9
                 }
         },
         {
@@ -425,13 +402,8 @@
                 {
                     #2 => ['ReformatProbesSolr','ReformatProbesAdvancedSearch'],
                     #3 => ['ReformatProbeSetsSolr','ReformatProbesetsAdvancedSearch'],
-<<<<<<< HEAD
-                    2 => [ 'ReformatProbesAdvancedSearch' ],
-                    3 => [ 'ReformatProbesetsAdvancedSearch' ],
-=======
                     2 => WHEN ('#gene_search_reformat#' => ['ReformatProbesAdvancedSearch'],),
                     3 => WHEN ('#gene_search_reformat#' => ['ReformatProbesetsAdvancedSearch'],),
->>>>>>> c0152fb9
                 }
         },
         {
