=head1 LICENSE

Copyright [1999-2015] Wellcome Trust Sanger Institute and the EMBL-European Bioinformatics Institute
Copyright [2016-2024] EMBL-European Bioinformatics Institute

Licensed under the Apache License, Version 2.0 (the "License");
you may not use this file except in compliance with the License.
You may obtain a copy of the License at

     http://www.apache.org/licenses/LICENSE-2.0

Unless required by applicable law or agreed to in writing, software
distributed under the License is distributed on an "AS IS" BASIS,
WITHOUT WARRANTIES OR CONDITIONS OF ANY KIND, either express or implied.
See the License for the specific language governing permissions and
limitations under the License.

=cut
package Bio::EnsEMBL::Production::Pipeline::PipeConfig::Base_conf;

use strict;
use warnings;

use base ('Bio::EnsEMBL::Hive::PipeConfig::EnsemblGeneric_conf');

use Bio::EnsEMBL::Hive::PipeConfig::HiveGeneric_conf;
use Bio::EnsEMBL::Hive::Version 2.5;

use File::Spec::Functions qw(catdir);

sub default_options {
    my ($self) = @_;
    return {
        %{$self->SUPER::default_options},

        user              => $ENV{'USER'},
        email             => $ENV{'USER'} . '@ebi.ac.uk',

        pipeline_dir      => catdir('/hps/nobackup/flicek/ensembl/production',
            $self->o('user'),
            $self->o('pipeline_name')),

        scratch_small_dir => catdir('/hps/scratch/flicek/ensembl',
            $self->o('user'),
            $self->o('pipeline_name')),

        scratch_large_dir => catdir($self->o('pipeline_dir'), 'scratch'),
        work_dir          => catdir('/hps/software/users/ensembl/repositories/', $self->o('user')),
        production_queue  => 'production',
        datamover_queue   => 'datamover',
    };
}

# Force an automatic loading of the registry in all workers.
sub beekeeper_extra_cmdline_options {
    my ($self) = @_;

    my $options = join(' ',
        $self->SUPER::beekeeper_extra_cmdline_options,
        "-reg_conf " . $self->o('registry'),
    );

    return $options;
}

sub resource_classes {
    my $self = shift;


    ## Sting it together
    my %time = (H => ' --time=1:00:00',
        D         => ' --time=1-00:00:00',
        W         => ' --time=7-00:00:00',);

    my %memory = ('100M' => '100',
        '200M'           => '200',
        '500M'           => '500',
        '1GB'            => '1000',
        '2GB'            => '2000',
        '3GB'            => '3000',
        '4GB'            => '4000',
        '8GB'            => '8000',
        '16GB'           => '16000',
        '32GB'           => '32000',
        '50GB'           => '50000',
        '100GB'           => '100000',
        '200GB'           => '200000',

    );

    my $dq = ' --partition=datamover';

    my %output = (
        #Default is a duplicate of 100M
<<<<<<< HEAD
        'default'   => { 'LSF' => '-q ' . $self->o('production_queue'), 'SLURM' => $time{'H'} . ' --mem=' . $memory{'100M'} . 'm' },
        'default_D' => { 'LSF' => '-q ' . $self->o('production_queue'), 'SLURM' => $time{'D'} . ' --mem=' . $memory{'100M'} . 'm' },
        'default_W' => { 'LSF' => '-q ' . $self->o('production_queue'), 'SLURM' => $time{'W'} . ' --mem=' . $memory{'100M'} . 'm' },
=======
        'default'   => { 'LSF' => '-q ' . $self->o('production_queue'), 'SLURM' => $pq . $time{'H'} . ' --mem=' . $memory{'1GB'} . 'm' },
        'default_D' => { 'LSF' => '-q ' . $self->o('production_queue'), 'SLURM' => $pq . $time{'D'} . ' --mem=' . $memory{'1GB'} . 'm' },
        'default_W' => { 'LSF' => '-q ' . $self->o('production_queue'), 'SLURM' => $pq . $time{'W'} . ' --mem=' . $memory{'1GB'} . 'm' },
>>>>>>> 7859b31c
        #Data mover nodes
        'dm'        => { 'LSF' => '-q ' . $self->o('datamover_queue'), 'SLURM' => $dq . $time{'H'} . ' --mem=' . $memory{'1GB'} . 'm' },
        'dm_D'      => { 'LSF' => '-q ' . $self->o('datamover_queue'), 'SLURM' => $dq . $time{'D'} . ' --mem=' . $memory{'1GB'} . 'm' },
        'dm_W'      => { 'LSF' => '-q ' . $self->o('datamover_queue'), 'SLURM' => $dq . $time{'W'} . ' --mem=' . $memory{'1GB'} . 'm' },
        'dm32_D'    => { 'LSF' => '-q ' . $self->o('datamover_queue') . ' -M 32000 -R "rusage[mem=32000]"', 'SLURM' => $dq . $time{'D'} . ' --mem=' . $memory{'32GB'} . 'm' },
        'dmMAX_D'    => { 'LSF' => '-q ' . $self->o('datamover_queue') . ' -M 200000 -R "rusage[mem=200000]"', 'SLURM' => $dq . $time{'D'} . ' --mem=' . $memory{'200GB'} . 'm' },
    );
    #Create a dictionary of all possible time and memory combinations. Format would be:
    #2G={
    #   'SLURM' => ' --time=1:00:00  --mem=2000m',
    #   'LSF' => '-q $self->o(production_queue) -M 2000 -R "rusage[mem=2000]"'
    # };

    while ((my $time_key, my $time_value) = each(%time)) {
        while ((my $memory_key, my $memory_value) = each(%memory)) {
            if ($time_key eq 'H') {
                $output{$memory_key} = { 'LSF' => '-q ' . $self->o('production_queue') . ' -M ' . $memory_value . ' -R "rusage[mem=' . $memory_value . ']"',
                    'SLURM'                    => $time_value . '  --mem=' . $memory_value . 'm' }
            }
            else {
                $output{$memory_key . '_' . $time_key} = { 'LSF' => '-q ' . $self->o('production_queue') . ' -M ' . $memory_value . ' -R "rusage[mem=' . $memory_value . ']"',
                    'SLURM'                                      => $time_value . '  --mem=' . $memory_value . 'm' }
            }
        }
    }

    return \%output;

}

1;<|MERGE_RESOLUTION|>--- conflicted
+++ resolved
@@ -92,15 +92,9 @@
 
     my %output = (
         #Default is a duplicate of 100M
-<<<<<<< HEAD
         'default'   => { 'LSF' => '-q ' . $self->o('production_queue'), 'SLURM' => $time{'H'} . ' --mem=' . $memory{'100M'} . 'm' },
         'default_D' => { 'LSF' => '-q ' . $self->o('production_queue'), 'SLURM' => $time{'D'} . ' --mem=' . $memory{'100M'} . 'm' },
         'default_W' => { 'LSF' => '-q ' . $self->o('production_queue'), 'SLURM' => $time{'W'} . ' --mem=' . $memory{'100M'} . 'm' },
-=======
-        'default'   => { 'LSF' => '-q ' . $self->o('production_queue'), 'SLURM' => $pq . $time{'H'} . ' --mem=' . $memory{'1GB'} . 'm' },
-        'default_D' => { 'LSF' => '-q ' . $self->o('production_queue'), 'SLURM' => $pq . $time{'D'} . ' --mem=' . $memory{'1GB'} . 'm' },
-        'default_W' => { 'LSF' => '-q ' . $self->o('production_queue'), 'SLURM' => $pq . $time{'W'} . ' --mem=' . $memory{'1GB'} . 'm' },
->>>>>>> 7859b31c
         #Data mover nodes
         'dm'        => { 'LSF' => '-q ' . $self->o('datamover_queue'), 'SLURM' => $dq . $time{'H'} . ' --mem=' . $memory{'1GB'} . 'm' },
         'dm_D'      => { 'LSF' => '-q ' . $self->o('datamover_queue'), 'SLURM' => $dq . $time{'D'} . ' --mem=' . $memory{'1GB'} . 'm' },
