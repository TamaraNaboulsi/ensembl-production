=head1 LICENSE

Copyright [1999-2015] Wellcome Trust Sanger Institute and the EMBL-European Bioinformatics Institute
Copyright [2016-2019] EMBL-European Bioinformatics Institute

Licensed under the Apache License, Version 2.0 (the "License");
you may not use this file except in compliance with the License.
You may obtain a copy of the License at

     http://www.apache.org/licenses/LICENSE-2.0

Unless required by applicable law or agreed to in writing, software
distributed under the License is distributed on an "AS IS" BASIS,
WITHOUT WARRANTIES OR CONDITIONS OF ANY KIND, either express or implied.
See the License for the specific language governing permissions and
limitations under the License.

=cut


=pod

=head1 NAME

Bio::EnsEMBL::Production::Pipeline::PipeConfig::VariationStatistics_conf

=head1 DESCRIPTION

Configuration for calculating variation statistics.

=cut

package Bio::EnsEMBL::Production::Pipeline::PipeConfig::VariationStatistics_conf;

use strict;
use warnings;

use base ('Bio::EnsEMBL::Production::Pipeline::PipeConfig::CoreStatistics_conf');

use Bio::EnsEMBL::Hive::Version 2.5;

sub default_options {
  my ($self) = @_;
  return {
    %{$self->SUPER::default_options},

    pipeline_name => 'variation_statistics_'.$self->o('release'),
  };
}

sub pipeline_analyses {
  my ($self) = @_;

  return [
    {
      -logic_name       => 'SpeciesFactory',
      -module           => 'Bio::EnsEMBL::Production::Pipeline::Common::SpeciesFactory',
      -input_ids        => [ {} ],
      -parameters       => {
                             species      => $self->o('species'),
                             division     => $self->o('division'),
                             run_all      => $self->o('run_all'),
                             antispecies  => $self->o('antispecies'),
                             meta_filters => $self->o('meta_filters'),
                           },
      -max_retry_count  => 0,
      -flow_into        => {
                             '4->A' => ['VariationTasks'],
                             'A->1' => ['Notify'],
                           },
      -rc_name          => 'normal',
    },

    {
      -logic_name      => 'VariationTasks',
      -module          => 'Bio::EnsEMBL::Hive::RunnableDB::Dummy',
      -max_retry_count => 1,
      -flow_into       => {
                            '1->A' => [
                                        'SnpCount',
                                        'SnpDensity',
                                      ],
                            'A->1' => ['GenomeStats'],
                          },
      -rc_name         => 'normal',
    },

    {
      -logic_name       => 'SnpCount',
      -module           => 'Bio::EnsEMBL::Production::Pipeline::Production::SnpCount',
      -max_retry_count  => 1,
      -hive_capacity    => 50,
      -rc_name          => 'normal',
    },

    {
      -logic_name       => 'SnpDensity',
      -module           => 'Bio::EnsEMBL::Production::Pipeline::Production::SnpDensity',
      -parameters       => {
                             table      => 'gene', 
                             logic_name => 'snpdensity',
                             value_type => 'sum',
                           },
      -max_retry_count  => 1,
      -hive_capacity    => 50,
      -rc_name          => 'normal',
    },

    {
      -logic_name      => 'GenomeStats',
      -module          => 'Bio::EnsEMBL::Production::Pipeline::Production::GenomeStats',
      -max_retry_count => 1,
      -hive_capacity   => 50,
      -flow_into       => {
                            1 => { 'RunDataChecks' => {'group' => 'core'} }
                          },
      -rc_name         => 'normal',
    },

    {
      -logic_name      => 'RunDataChecks',
      -module          => 'Bio::EnsEMBL::DataCheck::Pipeline::RunDataChecks',
      -parameters      => {
                            datacheck_names => ['DensitySNPs', 'GenomeStatistics', 'SNPCounts'],
                            history_file    => $self->o('history_file'),
<<<<<<< HEAD
                            registry_file   => $self->o('registry'),
=======
                            registry_file   => $self->o('registry_file'),
>>>>>>> 927cda14
                            failures_fatal  => 1,
                          },
      -max_retry_count => 1,
      -hive_capacity   => 50,
      -batch_size      => 10,
      -rc_name         => 'normal',
    },

    {
      -logic_name => 'Notify',
      -module     => 'Bio::EnsEMBL::Production::Pipeline::Production::EmailSummaryVariation',
      -parameters => {
                       email   => $self->o('email'),
                       subject => $self->o('pipeline_name').' has finished',
                     },
      -rc_name    => 'normal',
    },

  ];
}

1;<|MERGE_RESOLUTION|>--- conflicted
+++ resolved
@@ -123,11 +123,7 @@
       -parameters      => {
                             datacheck_names => ['DensitySNPs', 'GenomeStatistics', 'SNPCounts'],
                             history_file    => $self->o('history_file'),
-<<<<<<< HEAD
                             registry_file   => $self->o('registry'),
-=======
-                            registry_file   => $self->o('registry_file'),
->>>>>>> 927cda14
                             failures_fatal  => 1,
                           },
       -max_retry_count => 1,
