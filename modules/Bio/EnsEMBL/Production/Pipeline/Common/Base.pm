
=head1 LICENSE

Copyright [1999-2015] Wellcome Trust Sanger Institute and the EMBL-European Bioinformatics Institute
Copyright [2016-2017] EMBL-European Bioinformatics Institute

Licensed under the Apache License, Version 2.0 (the "License");
you may not use this file except in compliance with the License.
You may obtain a copy of the License at

     http://www.apache.org/licenses/LICENSE-2.0

Unless required by applicable law or agreed to in writing, software
distributed under the License is distributed on an "AS IS" BASIS,
WITHOUT WARRANTIES OR CONDITIONS OF ANY KIND, either express or implied.
See the License for the specific language governing permissions and
limitations under the License.

=head1 NAME

 Bio::EnsEMBL::Production::Pipeline::Common::Base;

=head1 DESCRIPTION


=head1 MAINTAINER

 ckong@ebi.ac.uk 

=cut

package Bio::EnsEMBL::Production::Pipeline::Common::Base;

use strict;
use warnings;
use base qw/Bio::EnsEMBL::Hive::Process/;
use Bio::EnsEMBL::Registry;
use Bio::EnsEMBL::Utils::Exception qw/throw/;
use Bio::EnsEMBL::Utils::IO qw/work_with_file/;
use Bio::EnsEMBL::Utils::Scalar qw/check_ref/;
use File::Find;
use File::Spec;
use File::Path qw/mkpath/;
use POSIX qw/strftime/;
use Carp;

<<<<<<< HEAD
use Log::Log4perl qw/:easy/;

sub hive_dbc {
    my $self = shift;
    my $dbc  = $self->dbc();
    confess('Type error!') if(defined $dbc && !$dbc->isa('Bio::EnsEMBL::DBSQL::DBConnection'));
=======
use Log::Log4perl qw/get_logger :easy/;

sub log {
  my ($self) = @_;
  if ( !defined $self->{log} ) {
    $self->{log} = get_logger();
    if ( !Log::Log4perl->initialized() ) {
      Log::Log4perl->easy_init($DEBUG);
    }
  }
  return $self->{log};
}

sub hive_dbc {
  my $self = shift;
  my $dbc  = $self->dbc();
  confess('Type error!')
    unless ( $dbc->isa('Bio::EnsEMBL::DBSQL::DBConnection') );
>>>>>>> 729bca05

  return $dbc;
}

sub hive_dbh {
  my $self = shift;
  my $dbh  = $self->hive_dbc->db_handle();
  confess('Type error!') unless ( $dbh->isa('DBI::db') );

  return $dbh;
}

sub core_dba {
  my $self = shift;
  my $dba  = $self->get_DBAdaptor('core');
  confess('Type error!') unless ( $dba->isa('Bio::EnsEMBL::DBSQL::DBAdaptor') );

  return $dba;
}

sub core_dbc {
  my $self = shift;
  my $dbc  = $self->core_dba()->dbc();
  confess('Type error!')
    unless ( $dbc->isa('Bio::EnsEMBL::DBSQL::DBConnection') );

  return $dbc;
}

sub otherfeatures_dba {
  my $self = shift;

  my $dba = $self->get_DBAdaptor('otherfeatures');
  confess('Type error!') unless ( $dba->isa('Bio::EnsEMBL::DBSQL::DBAdaptor') );

  return $dba;
}

sub otherfeatures_dbc {
  my $self = shift;

  my $dbc = $self->otherfeatures_dba()->dbc();
  confess('Type error!')
    unless ( $dbc->isa('Bio::EnsEMBL::DBSQL::DBConnection') );

  return $dbc;
}

sub otherfeatures_dbh {
  my $self = shift;

  my $dbh = $self->otherfeatures_dba()->dbc()->db_handle();
  confess('Type error!') unless ( $dbh->isa('DBI::db') );

  return $dbh;
}

sub core_dbh {
  my $self = shift;
  my $dbh  = $self->core_dbc->db_handle();
  confess('Type error!') unless ( $dbh->isa('DBI::db') );

  return $dbh;
}

sub production_dba {
  my $self = shift;
  my $dba  = $self->{production_dba};
  if ( !defined $dba ) {
    $dba = $self->get_DBAdaptor('production');
    if ( !defined $dba && defined $self->param('production_db') ) {
      my %production_db = %{ $self->param('production_db') };
      $dba = Bio::EnsEMBL::DBSQL::DBAdaptor->new(%production_db);
    }
    if ( defined $dba ) {
      confess('Type error!')
        unless ( $dba->isa('Bio::EnsEMBL::DBSQL::DBAdaptor') );
      $self->{production_dba} = $dba;
    }
  }
  return $self->{production_dba};
}

sub production_dbc {
  my $self = shift;
  my $dbc  = $self->production_dba()->dbc();
  confess('Type error!')
    unless ( $dbc->isa('Bio::EnsEMBL::DBSQL::DBConnection') );
  return $dbc;
}

sub production_dbh {
  my $self = shift;
  my $dbh  = $self->production_dba()->dbc()->db_handle();
  confess('Type error!') unless ( $dbh->isa('DBI::db') );
  return $dbh;
}

my $is_multi = {
	production=>1,
	ontology=>1,
	taxonomy=>1
};

sub get_DBAdaptor {
<<<<<<< HEAD
    my ($self, $type) = @_;
    $type ||= 'core';
    my $species = ($is_multi->{type}) ? 'multi' : $self->param_required('species');
=======
  my ( $self, $type ) = @_;
  $type ||= 'core';
  my $species =
    ( $type eq 'production' ) ? 'multi' : $self->param_required('species');
>>>>>>> 729bca05

  return Bio::EnsEMBL::Registry->get_DBAdaptor( $species, $type );
}

# Called from
#  GTF, GFF3, TSV, Chainfile/DumpFile.pm
sub build_base_directory {
  my ( $self, @extras ) = @_;
  my @dirs = ( $self->param('base_path'), $self->division() );

  return File::Spec->catdir(@dirs);
}

sub division {
<<<<<<< HEAD
    my ($self) = @_;
    my $division;
    my $dba        = $self->get_DBAdaptor('core');
    if(defined $dba) {
      ($division) = @{$dba->get_MetaContainer()->list_value_by_key('species.division')};
      $dba->dbc()->disconnect_if_idle();
    }
    return if ! $division;
    $division =~ s/^Ensembl//;
    return lc($division);
=======
  my ($self) = @_;
  my $dba = $self->get_DBAdaptor();
  my ($division) =
    @{ $dba->get_MetaContainer()->list_value_by_key('species.division') };
  return if !$division;
  $division =~ s/^Ensembl//;

  return lc($division);
>>>>>>> 729bca05
}

# New function to replace data_path, in TSV & ChainFile/DumpFile.pm
sub get_data_path {
  my ( $self, $format ) = @_;

  $self->throw("No 'species' parameter specified")
    unless $self->param('species');

  return $self->get_dir( $format, $self->param('species') );
}

sub get_dir {
<<<<<<< HEAD
    my ($self, @extras) = @_;
    my $base_dir = $self->param_required('base_path');
    my $dir      = File::Spec->catdir($base_dir, @extras);

    if ($self->param('species')) {
       my $mc       = $self->get_DBAdaptor()->get_MetaContainer();
       if($mc->is_multispecies()==1){
         my $collection_db;
         $collection_db = $1 if($mc->dbc->dbname()=~/(.+)\_core/);
         my $fasta_type    = pop(@extras) if($extras[0] eq 'fasta');
         my $species       = pop(@extras);
         push @extras, $collection_db;
         push @extras, $species;
         push @extras, $fasta_type if(defined $fasta_type);
         $dir = File::Spec->catdir($base_dir, @extras)
       }
       $mc->dbc()->disconnect_if_idle();
    }
    mkpath($dir);
return $dir;
=======
  my ( $self, @extras ) = @_;
  my $base_dir = $self->param('base_path');
  my $dir = File::Spec->catdir( $base_dir, @extras );

  if ( $self->param('species') ) {
    my $mc = $self->get_DBAdaptor()->get_MetaContainer();

    if ( $mc->is_multispecies() == 1 ) {
      my $collection_db;
      $collection_db = $1 if ( $mc->dbc->dbname() =~ /(.+)\_core/ );
      my $fasta_type = pop(@extras) if ( $extras[0] eq 'fasta' );
      my $species = pop(@extras);
      push @extras, $collection_db;
      push @extras, $species;
      push @extras, $fasta_type if ( defined $fasta_type );
      $dir = File::Spec->catdir( $base_dir, @extras );
    }
  }
  mkpath($dir);

  return $dir;
>>>>>>> 729bca05
}

# Called from
#  TSV/DumpFile.pm

=head2 get_Slices

        Arg[1]      : String type of DB to use (defaults to core)
        Arg[2]      : Boolean should we filter the slices if it is human
  Example     : my $slices = $self->get_Slices('core', 1);
  Description : Basic get_Slices() method to return all distinct slices
                for a species but also optionally filters for the 
                first portion of Human Y which is a non-informative region
                (composed solely of N's). The code will only filter for 
                GRCh38 forcing the developer to update the test for other 
                regions. 
  Returntype  : ArrayRef[Bio::EnsEMBL::Slice] 
  Exceptions  : Thrown if you are filtering Human but also are not on GRCh38

=cut

sub get_Slices {
  my ( $self, $type, $filter_human ) = @_;

  my $dba = $self->get_DBAdaptor($type);
  throw "Cannot get a DB adaptor" unless $dba;
  my $sa = $dba->get_SliceAdaptor();
  my @slices = @{ $sa->fetch_all( 'toplevel', undef, 1, undef, undef ) };

  if ($filter_human) {
    my $production_name = $self->production_name();

    if ( $production_name eq 'homo_sapiens' ) {
# Coord system with highest rank should always be the one, apart from VEGA databases where it would be the second highest
      my ( $cs, $alternative_cs ) = @{ $dba->get_CoordSystem()->fetch_all() };
      my $expected = 'GRCh38';

      if ( $cs->version() ne $expected &&
           $alternative_cs->version() ne $expected )
      {
        throw
          sprintf(
q{Cannot continue as %s's coordinate system %s is not the expected %s },
          $production_name, $cs->version(), $expected );
      }

      @slices = grep {
        if ( $_->seq_region_name() eq 'Y' &&
             ( $_->end() < 2781480 || $_->start() > 56887902 ) )
        {
          $self->info('Filtering small Y slice');
          0;
        }
        else {
          1;
        }
      } @slices;
    } ## end if ( $production_name ...)
  } ## end if ($filter_human)

  return [ sort { $b->length() <=> $a->length() } @slices ];
} ## end sub get_Slices

#####

# Takes in a key, checks if the current $self->param() was an empty array
# and replaces it with the value from $self->param_defaults()
sub reset_empty_array_param {
  my ( $self, $key ) = @_;

  my $param_defaults = $self->param_defaults();
  my $current        = $self->param($key);
  my $replacement    = $self->param_defaults()->{$key};

  if ( check_ref( $current, 'ARRAY' ) && check_ref( $replacement, 'ARRAY' ) ) {
    if ( !@{$current} ) {
      $self->fine( 'Restting param %s because the given array was empty',
                   $key );
      $self->param( $key, $replacement );
    }
  }

  return;
}

=head2 get_chromosome_name

  Example     : my $chromosome_name = $self->get_chromosome_name();
  Description : Basic get_chromosome_name method to return the name
                used for the toplevel coordinate system
                Usually chromosome, but can be group for stickleback for example
  Returntype  : String or undef

=cut

sub get_chromosome_name {
  my ($self) = @_;

  my $dba = $self->get_DBAdaptor('core');
  throw "Cannot get a DB adaptor" unless $dba;
  my $sa = $dba->get_SliceAdaptor();
  if ( scalar( @{ $sa->fetch_all_karyotype() } ) == 0 ) { return; }
  my $csa = $dba->get_CoordSystemAdaptor();
  # List returned is in rank order, first one will be smallest rank
  my $cs = $csa->fetch_all();

  return $cs->[0]->name();
}

sub cleanup_DBAdaptor {
  my ( $self, $type ) = @_;
  my $dba = $self->get_DBAdaptor($type);
  $dba->clear_caches;
  $dba->dbc->disconnect_if_idle;
  return;
}

sub web_name {
  my ($self) = @_;
  my $name = ucfirst( $self->production_name() );

  return $name;
}

sub scientific_name {
  my ($self) = @_;
  my $dba    = $self->get_DBAdaptor();
  my $mc     = $dba->get_MetaContainer();
  my $name   = $mc->get_scientific_name();
  $dba->dbc()->disconnect_if_idle();

  return $name;
}

sub assembly {
  my ($self) = @_;
  my $dba = $self->get_DBAdaptor();

  return $dba->get_CoordSystemAdaptor()->fetch_all()->[0]->version();
}

sub production_name {
  my ( $self, $name ) = @_;

  my $dba;

  if ($name) {
    $dba = Bio::EnsEMBL::Registry->get_DBAdaptor( $name, 'core' );
  }
  else {
    $dba = $self->get_DBAdaptor();
  }
  my $mc   = $dba->get_MetaContainer();
  my $prod = $mc->get_production_name();
  $dba->dbc()->disconnect_if_idle();

  return $prod;
}

# Closes file handle, and deletes the file stub if no data was written to
# the file handle (using tell). We can also only close a file handle and unlink
# the data if it was open otherwise we just ignore it
# Returns success if we managed to delete the file
sub tidy_file_handle {
  my ( $self, $fh, $path ) = @_;

  if ( $fh->opened() ) {
    my $unlink = ( $fh->tell() == 0 ) ? 1 : 0;
    $fh->close();
    if ( $unlink && -f $path ) {
      unlink($path);
      return 1;
    }
  }

  return 0;
}

sub info {
  my ( $self, $msg, @params ) = @_;

  if ( $self->debug() > 1 ) {
    my $formatted_msg;
    if ( scalar(@params) ) {
      $formatted_msg = sprintf( $msg, @params );
    }
    else {
      $formatted_msg = $msg;
    }
    printf STDERR "INFO [%s]: %s %s\n", $self->_memory_consumption(),
      strftime( '%c', localtime() ), $formatted_msg;
  }

  return;
}

sub fine {
  my ( $self, $msg, @params ) = @_;

  if ( $self->debug() > 2 ) {
    my $formatted_msg;

    if ( scalar(@params) ) {
      $formatted_msg = sprintf( $msg, @params );
    }
    else {
      $formatted_msg = $msg;
    }
    printf STDERR "FINE [%s]: %s %s\n", $self->_memory_consumption(),
      strftime( '%c', localtime() ), $formatted_msg;
  }

  return;
}

sub _memory_consumption {
  my ($self) = @_;
  my $content = `ps -o rss $$ | grep -v RSS`;
  return q{?MB} if $? >> 8 != 0;
  $content =~ s/\s+//g;
  my $mem = $content/1024;

  return sprintf( '%.2fMB', $mem );
}

sub find_files {
  my ( $self, $dir, $boolean_callback ) = @_;

  $self->throw("Cannot find path $dir") unless -d $dir;
  my @files;

  find(
    sub {
      my $path = $File::Find::name;
      if ( $boolean_callback->($_) ) {
        push( @files, $path );
      }
    },
    $dir );

  return \@files;
}

sub unlink_all_files {
  my ( $self, $dir ) = @_;

  $self->info( 'Removing files from the directory %s', $dir );
  #Delete anything which is a file & not the current or higher directory
  my $boolean_callback = sub {
    return ( $_[0] =~ /^\.\.?$/ ) ? 0 : 1;
  };
  my $files = $self->find_files( $dir, $boolean_callback );

  foreach my $file ( @{$files} ) {
    $self->fine( 'Unlinking %s', $file );
    unlink $file;
  }

  $self->info( 'Removed %d file(s)', scalar( @{$files} ) );

  return;
}

sub assert_executable {
  my ( $self, $exe ) = @_;

  if ( !-x $exe ) {
    my $output = `which $exe 2>&1`;
    chomp $output;
    my $rc = $? >> 8;

    if ( $rc != 0 ) {
      my $possible_location = `locate -l 1 $exe 2>&1`;
      my $loc_rc            = $? >> 8;

      if ( $loc_rc != 0 ) {
        my $msg =
'Cannot find the executable "%s" after trying "which" and "locate -l 1". Please ensure it is on your PATH or use an absolute location and try again';
        $self->throw( sprintf( $msg, $exe ) );
      }
    }
  }

  return 1;
}

sub run_cmd {
  my ( $self, $cmd ) = @_;
  $self->info( 'About to run "%s"', $cmd );
  my $output = `$cmd 2>&1`;
  my $rc     = $? >> 8;
  $self->throw(
"Cannot run program '$cmd'. Return code was ${rc}. Program output was $output"
  ) if $rc;

  return ( $rc, $output );
}

sub get_production_DBAdaptor {
  my ($self) = @_;
  return $self->production_dba();
}

<<<<<<< HEAD
sub logger {
	my ($self) = @_;
	if ( !defined $self->{logger} ) {
		if ( $self->debug() ) {
			Log::Log4perl->easy_init($DEBUG);
		}
		else {
			Log::Log4perl->easy_init($INFO);
		}
		$self->{logger} = get_logger();
	}
	return $self->{logger};
}

sub metadata_dba {
  my $self = shift;
  my $dba =
    Bio::EnsEMBL::Registry->get_DBAdaptor( "multi", "metadata" );
  if (!defined $dba && defined $self->param('metadata_db')) {
    my %db = %{$self->param('ontology_db')};
    $dba = Bio::EnsEMBL::MetaData::DBSQL::MetaDataDBAdaptor->new(%db);
  }
  confess('Type error!') unless($dba->isa('Bio::EnsEMBL::MetaData::DBSQL::MetaDataDBAdaptor'));
	
  return $dba;
}

sub ontology_dba {
  my $self = shift;
  my $dba =
    Bio::EnsEMBL::Registry->get_DBAdaptor( "multi", "ontology" );
  if (!defined $dba && defined $self->param('ontology_db')) {
    my %db = %{$self->param('ontology_db')};
    $dba = Bio::EnsEMBL::DBSQL::OntologyDBAdaptor->new(%db);
  }
  if (!defined $dba && $self->param('onto_db')) {
    my %db = %{$self->param('onto_db')};
    $dba = Bio::EnsEMBL::DBSQL::OntologyTaxonomyDBAdaptor->new(%db);
  }
  confess('Type error!') unless($dba->isa('Bio::EnsEMBL::DBSQL::DBAdaptor'));
	
  return $dba;
}

sub taxonomy_dba {
  my $self = shift;
  
  my $dba =
    Bio::EnsEMBL::Registry->get_DBAdaptor( "multi", "taxonomy" );
    
  if (!defined $dba && $self->param('taxonomy_db')) {
    my %taxonomy_db = %{$self->param('taxonomy_db')};
    $dba = Bio::EnsEMBL::Taxonomy::DBSQL::TaxonomyDBAdaptor->new(%taxonomy_db);
  }
  if (!defined $dba && $self->param('tax_db')) {
    my %taxonomy_db = %{$self->param('tax_db')};
    $dba = Bio::EnsEMBL::Taxonomy::DBSQL::TaxonomyDBAdaptor->new(%taxonomy_db);
  }
  confess("No taxonomy DBAdaptor found") unless defined $dba;
  confess('Type error!') unless($dba->isa('Bio::EnsEMBL::DBSQL::DBAdaptor'));
	
=======
sub taxonomy_dba {
  my $self = shift;

  my $dba = $self->get_DBAdaptor('taxonomy');
  if ( !defined $dba ) {
    my %taxonomy_db = %{ $self->param('taxonomy_db') };
    $dba = Bio::EnsEMBL::Taxonomy::DBSQL::TaxonomyDBAdaptor->new(%taxonomy_db);
  }
  if ( !defined $dba ) {
    my %taxonomy_db = %{ $self->param('tax_db') };
    $dba = Bio::EnsEMBL::Taxonomy::DBSQL::TaxonomyDBAdaptor->new(%taxonomy_db);
  }
  confess('Type error!') unless ( $dba->isa('Bio::EnsEMBL::DBSQL::DBAdaptor') );

>>>>>>> 729bca05
  return $dba;
}

sub taxonomy_dbc {
  my $self = shift;

  my $dbc = $self->taxonomy_dba()->dbc();
  confess('Type error!')
    unless ( $dbc->isa('Bio::EnsEMBL::DBSQL::DBConnection') );

  return $dbc;
}

sub taxonomy_dbh {
  my $self = shift;

  my $dbh = $self->taxonomy_dba()->dbc()->db_handle();
  confess('Type error!') unless ( $dbh->isa('DBI::db') );

  return $dbh;
}

sub fetch_external_db_id {
  my ( $self, $db_name, $type ) = @_;

  my $sql = 'SELECT external_db_id FROM external_db WHERE db_name = ?';

  my $dba = $self->get_DBAdaptor($type);
  my $dbh = $dba->dbc->db_handle;
  my $sth = $dbh->prepare($sql);
  $sth->execute($db_name);

  my ($external_db_id) = $sth->fetchrow_array;

  return $external_db_id;
}

sub fetch_external_db_display {
  my ( $self, $db_name, $type ) = @_;

  my $sql = 'SELECT db_display_name FROM external_db WHERE db_name = ?';

  my $dba = $self->get_DBAdaptor($type);
  my $dbh = $dba->dbc->db_handle;
  my $sth = $dbh->prepare($sql);
  $sth->execute($db_name);

  my ($db_display_name) = $sth->fetchrow_array;

  return $db_display_name;
}

=head2 hive_database_string_for_user

  Return the name and location of the database in a human readable way.

=cut

sub hive_database_string_for_user {
  my $self = shift;
  return $self->hive_dbc->dbname . " on " . $self->hive_dbc->host

}

=head2 core_database_string_for_user

	Return the name and location of the database in a human readable way.

=cut

sub core_database_string_for_user {
  my $self = shift;
  return $self->core_dbc->dbname . " on " . $self->core_dbc->host

}

=head2 otherfeatures_database_name

	Return the name of the otherfeatures db
    
=cut

sub otherfeatures_database_name {
  my $self = shift;
  return $self->otherfeatures_dbc->dbname;

}

=head2 mysql_command_line_connect
=cut

sub mysql_command_line_connect {
  my $self = shift;

  my $cmd =
    "mysql" . " --host " . $self->core_dbc->host . " --port " .
    $self->core_dbc->port . " --user " . $self->core_dbc->username .
    " --pass=" . $self->core_dbc->password;

  return $cmd;
}

=head2 mysql_command_line_connect_core_db
=cut

sub mysql_command_line_connect_core_db {

  my $self = shift;

  my $cmd = $self->mysql_command_line_connect . " " . $self->core_dbc->dbname;

  return $cmd;
}

=head2 mysql_command_line_connect_otherfeatures_db
=cut

sub mysql_command_line_connect_otherfeatures_db {

  my $self = shift;

  my $cmd =
    "mysql" . " --host " . $self->otherfeatures_dbc->host . " --port " .
    $self->otherfeatures_dbc->port . " --user " .
    $self->otherfeatures_dbc->username . " --pass=" .
    $self->otherfeatures_dbc->password . " " . $self->otherfeatures_dbc->dbname;

  return $cmd;
}

=head2 mysql_command_line_connect_core_db
=cut

sub mysqldump_command_line_connect_core_db {

  my $self = shift;

  my $cmd =
    "mysqldump" . " --lock_table=FALSE --no-create-info" . " --host " .
    $self->core_dbc->host . " --port " . $self->core_dbc->port . " --user " .
    $self->core_dbc->username . " --pass=" . $self->core_dbc->password . " " .
    $self->core_dbc->dbname;

  return $cmd;
}

sub mysqlimport_command_line {
  my ( $self, $dbc ) = @_;

  my $cmd =
    "mysqlimport" . " --local" . " --host " . $dbc->host . " --port " .
    $dbc->port . " --user " . $dbc->username . " --pass=" . $dbc->password .
    " " . $dbc->dbname;

  return $cmd;
}

sub has_chromosomes {
  my ( $self, $dba ) = @_;
  my $helper = $dba->dbc->sql_helper();
  my $sql    = q{
    SELECT COUNT(*) FROM
    coord_system cs INNER JOIN
    seq_region sr USING (coord_system_id) INNER JOIN
    seq_region_attrib sa USING (seq_region_id) INNER JOIN
    attrib_type at USING (attrib_type_id)
    WHERE cs.species_id = ?
    AND at.code = 'karyotype_rank'
  };
  my $count =
    $helper->execute_single_result( -SQL    => $sql,
                                    -PARAMS => [ $dba->species_id() ] );

  $dba->dbc->disconnect_if_idle();

  return $count;
}

sub has_genes {
  my ( $self, $dba ) = @_;
  my $helper = $dba->dbc->sql_helper();
  my $sql    = q{
    SELECT COUNT(*) FROM
    coord_system cs INNER JOIN
    seq_region sr USING (coord_system_id) INNER JOIN
    gene g USING (seq_region_id)
    WHERE cs.species_id = ?
  };
  my $count =
    $helper->execute_single_result( -SQL    => $sql,
                                    -PARAMS => [ $dba->species_id() ] );

  $dba->dbc->disconnect_if_idle();

  return $count;
}

1;<|MERGE_RESOLUTION|>--- conflicted
+++ resolved
@@ -44,14 +44,6 @@
 use POSIX qw/strftime/;
 use Carp;
 
-<<<<<<< HEAD
-use Log::Log4perl qw/:easy/;
-
-sub hive_dbc {
-    my $self = shift;
-    my $dbc  = $self->dbc();
-    confess('Type error!') if(defined $dbc && !$dbc->isa('Bio::EnsEMBL::DBSQL::DBConnection'));
-=======
 use Log::Log4perl qw/get_logger :easy/;
 
 sub log {
@@ -70,7 +62,6 @@
   my $dbc  = $self->dbc();
   confess('Type error!')
     unless ( $dbc->isa('Bio::EnsEMBL::DBSQL::DBConnection') );
->>>>>>> 729bca05
 
   return $dbc;
 }
@@ -169,23 +160,11 @@
   return $dbh;
 }
 
-my $is_multi = {
-	production=>1,
-	ontology=>1,
-	taxonomy=>1
-};
-
 sub get_DBAdaptor {
-<<<<<<< HEAD
-    my ($self, $type) = @_;
-    $type ||= 'core';
-    my $species = ($is_multi->{type}) ? 'multi' : $self->param_required('species');
-=======
   my ( $self, $type ) = @_;
   $type ||= 'core';
   my $species =
     ( $type eq 'production' ) ? 'multi' : $self->param_required('species');
->>>>>>> 729bca05
 
   return Bio::EnsEMBL::Registry->get_DBAdaptor( $species, $type );
 }
@@ -200,18 +179,6 @@
 }
 
 sub division {
-<<<<<<< HEAD
-    my ($self) = @_;
-    my $division;
-    my $dba        = $self->get_DBAdaptor('core');
-    if(defined $dba) {
-      ($division) = @{$dba->get_MetaContainer()->list_value_by_key('species.division')};
-      $dba->dbc()->disconnect_if_idle();
-    }
-    return if ! $division;
-    $division =~ s/^Ensembl//;
-    return lc($division);
-=======
   my ($self) = @_;
   my $dba = $self->get_DBAdaptor();
   my ($division) =
@@ -220,7 +187,6 @@
   $division =~ s/^Ensembl//;
 
   return lc($division);
->>>>>>> 729bca05
 }
 
 # New function to replace data_path, in TSV & ChainFile/DumpFile.pm
@@ -234,28 +200,6 @@
 }
 
 sub get_dir {
-<<<<<<< HEAD
-    my ($self, @extras) = @_;
-    my $base_dir = $self->param_required('base_path');
-    my $dir      = File::Spec->catdir($base_dir, @extras);
-
-    if ($self->param('species')) {
-       my $mc       = $self->get_DBAdaptor()->get_MetaContainer();
-       if($mc->is_multispecies()==1){
-         my $collection_db;
-         $collection_db = $1 if($mc->dbc->dbname()=~/(.+)\_core/);
-         my $fasta_type    = pop(@extras) if($extras[0] eq 'fasta');
-         my $species       = pop(@extras);
-         push @extras, $collection_db;
-         push @extras, $species;
-         push @extras, $fasta_type if(defined $fasta_type);
-         $dir = File::Spec->catdir($base_dir, @extras)
-       }
-       $mc->dbc()->disconnect_if_idle();
-    }
-    mkpath($dir);
-return $dir;
-=======
   my ( $self, @extras ) = @_;
   my $base_dir = $self->param('base_path');
   my $dir = File::Spec->catdir( $base_dir, @extras );
@@ -277,7 +221,6 @@
   mkpath($dir);
 
   return $dir;
->>>>>>> 729bca05
 }
 
 # Called from
@@ -581,69 +524,6 @@
   return $self->production_dba();
 }
 
-<<<<<<< HEAD
-sub logger {
-	my ($self) = @_;
-	if ( !defined $self->{logger} ) {
-		if ( $self->debug() ) {
-			Log::Log4perl->easy_init($DEBUG);
-		}
-		else {
-			Log::Log4perl->easy_init($INFO);
-		}
-		$self->{logger} = get_logger();
-	}
-	return $self->{logger};
-}
-
-sub metadata_dba {
-  my $self = shift;
-  my $dba =
-    Bio::EnsEMBL::Registry->get_DBAdaptor( "multi", "metadata" );
-  if (!defined $dba && defined $self->param('metadata_db')) {
-    my %db = %{$self->param('ontology_db')};
-    $dba = Bio::EnsEMBL::MetaData::DBSQL::MetaDataDBAdaptor->new(%db);
-  }
-  confess('Type error!') unless($dba->isa('Bio::EnsEMBL::MetaData::DBSQL::MetaDataDBAdaptor'));
-	
-  return $dba;
-}
-
-sub ontology_dba {
-  my $self = shift;
-  my $dba =
-    Bio::EnsEMBL::Registry->get_DBAdaptor( "multi", "ontology" );
-  if (!defined $dba && defined $self->param('ontology_db')) {
-    my %db = %{$self->param('ontology_db')};
-    $dba = Bio::EnsEMBL::DBSQL::OntologyDBAdaptor->new(%db);
-  }
-  if (!defined $dba && $self->param('onto_db')) {
-    my %db = %{$self->param('onto_db')};
-    $dba = Bio::EnsEMBL::DBSQL::OntologyTaxonomyDBAdaptor->new(%db);
-  }
-  confess('Type error!') unless($dba->isa('Bio::EnsEMBL::DBSQL::DBAdaptor'));
-	
-  return $dba;
-}
-
-sub taxonomy_dba {
-  my $self = shift;
-  
-  my $dba =
-    Bio::EnsEMBL::Registry->get_DBAdaptor( "multi", "taxonomy" );
-    
-  if (!defined $dba && $self->param('taxonomy_db')) {
-    my %taxonomy_db = %{$self->param('taxonomy_db')};
-    $dba = Bio::EnsEMBL::Taxonomy::DBSQL::TaxonomyDBAdaptor->new(%taxonomy_db);
-  }
-  if (!defined $dba && $self->param('tax_db')) {
-    my %taxonomy_db = %{$self->param('tax_db')};
-    $dba = Bio::EnsEMBL::Taxonomy::DBSQL::TaxonomyDBAdaptor->new(%taxonomy_db);
-  }
-  confess("No taxonomy DBAdaptor found") unless defined $dba;
-  confess('Type error!') unless($dba->isa('Bio::EnsEMBL::DBSQL::DBAdaptor'));
-	
-=======
 sub taxonomy_dba {
   my $self = shift;
 
@@ -658,7 +538,6 @@
   }
   confess('Type error!') unless ( $dba->isa('Bio::EnsEMBL::DBSQL::DBAdaptor') );
 
->>>>>>> 729bca05
   return $dba;
 }
 
