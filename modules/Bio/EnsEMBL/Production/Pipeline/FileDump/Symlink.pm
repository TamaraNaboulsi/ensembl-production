--- conflicted
+++ resolved
@@ -40,11 +40,7 @@
   }
 
   my $relative_dir;
-<<<<<<< HEAD
-  if ($data_category eq 'geneset') {
-=======
   if ($data_category =~ /geneset|variation|homology/) {
->>>>>>> 229a895f
     $relative_dir = catdir('..', '..', '..', '..', '..', '..');
   } else {
     $relative_dir = catdir('..', '..', '..', '..', '..');
