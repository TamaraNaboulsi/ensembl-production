--- conflicted
+++ resolved
@@ -103,12 +103,7 @@
     my $external_db_list = join(", ", map { "'$_'" } @$external_dbs);
     $edb_filter = " AND e.db_name in ($external_db_list) ";
   }
-<<<<<<< HEAD
-
   $file->append("\n");
-=======
-  $file->append("\n");   
->>>>>>> da740eb2
   $self->print_xref_subset( $file, $self->go_xref_sql($edb_filter) );
   $self->print_xref_subset( $file, $self->gene_xref_sql($edb_filter) );
   $self->print_xref_subset( $file, $self->transcript_xref_sql($edb_filter) );
