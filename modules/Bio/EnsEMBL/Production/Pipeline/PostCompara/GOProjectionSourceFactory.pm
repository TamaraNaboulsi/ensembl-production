=head1 LICENSE

<<<<<<< HEAD
Copyright [2009-2019] EMBL-European Bioinformatics Institute
=======
Copyright [1999-2015] Wellcome Trust Sanger Institute and the EMBL-European Bioinformatics Institute
Copyright [2016-2019] EMBL-European Bioinformatics Institute
>>>>>>> 1c05c1bf

Licensed under the Apache License, Version 2.0 (the "License");
you may not use this file except in compliance with the License.
You may obtain a copy of the License at

     http://www.apache.org/licenses/LICENSE-2.0

Unless required by applicable law or agreed to in writing, software
distributed under the License is distributed on an "AS IS" BASIS,
WITHOUT WARRANTIES OR CONDITIONS OF ANY KIND, either express or implied.
See the License for the specific language governing permissions and
limitations under the License.

=head1 NAME

Bio::EnsEMBL::Production::Pipeline::PostCompara::GOProjectionSourceFactory;

=head1 DESCRIPTION


This analysis take the GO projection hash in, if parallel_GO_projections is set, the pipeline will dataflow all the GO projections.
If parallel_GO_projections is not defined then the pipeline will dataflow each projections sequentially to avoid projecting dependant species at the same time.

=head1 AUTHOR

ckong and maurel

=cut
package Bio::EnsEMBL::Production::Pipeline::PostCompara::GOProjectionSourceFactory;

use strict;
use Data::Dumper;
use Bio::EnsEMBL::Registry;
use base ('Bio::EnsEMBL::Production::Pipeline::PostCompara::Base');

sub run {
    my ($self)  = @_;

    my $go_config = $self->param_required('go_config') || die "'go_config' is an obligatory parameter";
    my $projection_list = $self->param('projection_list');
    my $parallel_GO_projections = $self->param('parallel_GO_projections');
    my $final_projection_list;

    if ($projection_list)
    {
      $final_projection_list=$projection_list;
    }
    else
    {
      $final_projection_list=$go_config;
    }
    # Making sure that the projection hash is not empty
    if (keys $final_projection_list){
      foreach my $pair (sort (keys $final_projection_list)){
         my $source                 = $final_projection_list->{$pair}->{'source'};
         my $species                = $final_projection_list->{$pair}->{'species'};
         my $antispecies            = $final_projection_list->{$pair}->{'antispecies'};
         my $division               = $final_projection_list->{$pair}->{'division'};
         my $run_all                = $final_projection_list->{$pair}->{'run_all'};       
         my $method_link_type       = $final_projection_list->{$pair}->{'go_method_link_type'};  
         my $homology_types_allowed = $final_projection_list->{$pair}->{'go_homology_types_allowed'};
         my $percent_id_filter      = $final_projection_list->{$pair}->{'go_percent_id_filter'};
         my $percent_cov_filter     = $final_projection_list->{$pair}->{'go_cov_filter'};
         my $ensemblObj_type        = $final_projection_list->{$pair}->{'ensemblObj_type'};
         my $ensemblObj_type_target = $final_projection_list->{$pair}->{'ensemblObj_type_target'};
        # Remove source/target species from the hash
        delete $final_projection_list->{$pair};
        $self->param('projection_list', $final_projection_list);
        $self->dataflow_output_id(
		{'source'      		  => $source, 
		 'species'     		  => $species, 
		 'antispecies' 		  => $antispecies, 
  		 'division'    	  	  => $division, 
		 'run_all' 		  => $run_all,
		 'method_link_type' 	  => $method_link_type,
                 'homology_types_allowed' => $homology_types_allowed,
  		 'percent_id_filter'      => $percent_id_filter,
       'percent_cov_filter'   => $percent_cov_filter,
		 'ensemblObj_type'        => $ensemblObj_type,
		 'ensemblObj_type_target' => $ensemblObj_type_target 
		},2); 
        # If parallel_GO_projections is defined, we run all the projections at the same time in parallel
        if ($parallel_GO_projections){
          $self->dataflow_output_id({'projection_list'    => {},
                                 'species'                => $species,
                                 'source'                 => $source},1);
        }
        # else, we run the projections sequentially, one set of projection at the time
        else{
          # Making sure that the projection hash is not empty
          if (keys $final_projection_list){
            $self->dataflow_output_id({'projection_list'       => $self->param('projection_list'),
                                 'species'                => $species,
                                 'source'                 => $source},1);
          }
          # If we only run one set of projection then behave like parallel projections
          else{
            $self->dataflow_output_id({'projection_list'    => {},
                                 'species'                => $species,
                                 'source'                 => $source},1);
          }
          last;
        }
      }
    }
return 0;
}



1;

<|MERGE_RESOLUTION|>--- conflicted
+++ resolved
@@ -1,11 +1,7 @@
 =head1 LICENSE
 
-<<<<<<< HEAD
-Copyright [2009-2019] EMBL-European Bioinformatics Institute
-=======
 Copyright [1999-2015] Wellcome Trust Sanger Institute and the EMBL-European Bioinformatics Institute
 Copyright [2016-2019] EMBL-European Bioinformatics Institute
->>>>>>> 1c05c1bf
 
 Licensed under the Apache License, Version 2.0 (the "License");
 you may not use this file except in compliance with the License.
