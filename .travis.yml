--- conflicted
+++ resolved
@@ -1,63 +1,4 @@
-<<<<<<< HEAD
-language: perl
 
-services:
-  - mysql
-
-perl:
-  - '5.14'
-
-env:
-  - COVERALLS=true  DB=mysql
-
-sudo: false
-
-addons:
-  apt:
-    packages:
-      - unzip
-      - sendmail
-      - graphviz
-      - emboss
-
-before_install:
-- echo "TRAVIS_BRANCH=$TRAVIS_BRANCH"
-- export ENSEMBL_BRANCH=master
-- export METADATA_BRANCH=main
-- export COMPARA_BRANCH=main
-- if [[ $TRAVIS_BRANCH =~ ^release\/[0-9]+$ ]]; then export ENSEMBL_BRANCH=$TRAVIS_BRANCH; export METADATA_BRANCH=$TRAVIS_BRANCH; export COMPARA_BRANCH=$TRAVIS_BRANCH; fi  
-- echo "ENSEMBL_BRANCH=$ENSEMBL_BRANCH"
-- echo "METADATA_BRANCH=$METADATA_BRANCH"
-- echo "COMPARA_BRANCH=$COMPARA_BRANCH"
-- git clone --branch $ENSEMBL_BRANCH --depth 1 https://github.com/Ensembl/ensembl-test.git
-- git clone --branch $ENSEMBL_BRANCH --depth 1 https://github.com/Ensembl/ensembl.git
-- git clone --branch master --depth 1 https://github.com/Ensembl/ensembl-hive.git
-- git clone --branch $COMPARA_BRANCH --depth 1 https://github.com/Ensembl/ensembl-compara.git
-- git clone --branch main --depth 1 https://github.com/Ensembl/ensembl-datacheck.git
-- git clone --branch $ENSEMBL_BRANCH --depth 1 https://github.com/Ensembl/ensembl-variation.git
-- git clone --branch master --depth 1 https://github.com/Ensembl/ensembl-orm.git
-- git clone --branch master --depth 1 https://github.com/Ensembl/ensembl-taxonomy.git
-- git clone --branch $METADATA_BRANCH --depth 1 https://github.com/Ensembl/ensembl-metadata.git
-- git clone --branch $ENSEMBL_BRANCH --depth 1 https://github.com/Ensembl/ensembl-funcgen.git
-- git clone --branch 1.9 --depth 1 https://github.com/samtools/htslib.git
-- git clone --branch release-1-6-924 --depth 1 https://github.com/bioperl/bioperl-live.git
-- cd htslib
-- make
-- export HTSLIB_DIR=$(pwd -P)
-- cd ..
-
-install:
-- cpanm --sudo -v --installdeps --with-recommends --notest --cpanfile ensembl/cpanfile .
-- cpanm --sudo -v --installdeps --notest --cpanfile ensembl-hive/cpanfile .
-- cpanm --sudo -v --installdeps --notest --cpanfile ensembl-datacheck/cpanfile .
-- export PERL5LIB=$PERL5LIB:$PWD/bioperl-live
-- cpanm --sudo -v --installdeps --notest .
-- cpanm --sudo -n Devel::Cover::Report::Coveralls
-- cp travisci/MultiTestDB.conf.travisci  modules/t/MultiTestDB.conf
-- mysql -u root -h localhost -e 'GRANT ALL PRIVILEGES ON *.* TO "travis"@"%"'
-
-script: ./travisci/harness.sh
-=======
 jobs:
   include:
     - language: perl
@@ -110,7 +51,6 @@
         - cp travisci/MultiTestDB.conf.travisci  modules/t/MultiTestDB.conf
         - mysql -u root -h localhost -e 'GRANT ALL PRIVILEGES ON *.* TO "travis"@"%"'
       script: ./travisci/harness.sh
->>>>>>> 3b16ee98
 
     - language: python
       python: 3.7
